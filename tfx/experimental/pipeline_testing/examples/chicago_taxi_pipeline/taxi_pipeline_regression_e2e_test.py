--- conflicted
+++ resolved
@@ -14,14 +14,10 @@
 # limitations under the License.
 """E2E Tests for taxi pipeline beam with stub executors."""
 
-from __future__ import absolute_import
-from __future__ import division
-from __future__ import print_function
-
 import os
+from typing import Text
 
 from absl import logging
-from typing import Text
 import tensorflow as tf
 
 from tfx.examples.chicago_taxi_pipeline import taxi_pipeline_beam
@@ -86,56 +82,41 @@
         metadata_path=self._metadata_path,
         beam_pipeline_args=[])
 
-<<<<<<< HEAD
+  def assertDirectoryEqual(self, dir1: Text, dir2: Text):
+    self.assertTrue(executor_verifier_utils.compare_dirs(dir1, dir2))
+
+  def _verify_file_path(self, output_uri: Text, artifact_uri: Text):
+    self.assertTrue(
+        executor_verifier_utils.verify_file_dir(output_uri, artifact_uri))
+
+  def _verify_evaluation(self, output_uri: Text, expected_uri: Text):
+    self.assertTrue(
+        executor_verifier_utils.compare_eval_results(output_uri, expected_uri,
+                                                     .5))
+
+  def _verify_schema(self, output_uri: Text, expected_uri: Text):
+    self.assertTrue(
+        executor_verifier_utils.compare_file_sizes(output_uri, expected_uri,
+                                                   .5))
+
+  def _verify_examples(self, output_uri: Text, expected_uri: Text):
+    self.assertTrue(
+        executor_verifier_utils.compare_file_sizes(output_uri, expected_uri,
+                                                   .5))
+
+  def _verify_model(self, output_uri: Text, expected_uri: Text):
+    self.assertTrue(
+        executor_verifier_utils.compare_model_file_sizes(
+            output_uri, expected_uri, .5))
+
+  def _verify_anomalies(self, output_uri: Text, expected_uri: Text):
+    self.assertTrue(
+        executor_verifier_utils.compare_anomalies(output_uri, expected_uri))
+
+  def testStubbedTaxiPipelineBeam(self):
+    # Run pipeline with stub executors.
     stub_component_launcher.StubComponentLauncher.initialize(
         test_data_dir=self._recorded_output_dir, test_component_ids=[])
-=======
-  def assertDirectoryEqual(self, dir1: Text, dir2: Text):
-    self.assertTrue(executor_verifier_utils.compare_dirs(dir1, dir2))
-
-  def _verify_file_path(self, output_uri: Text, artifact_uri: Text):
-    self.assertTrue(
-        executor_verifier_utils.verify_file_dir(output_uri, artifact_uri))
-
-  def _verify_evaluation(self, output_uri: Text, expected_uri: Text):
-    self.assertTrue(executor_verifier_utils.compare_eval_results(
-        output_uri,
-        expected_uri, .5))
-
-  def _verify_schema(self, output_uri: Text, expected_uri: Text):
-    self.assertTrue(
-        executor_verifier_utils.compare_file_sizes(output_uri,
-                                                   expected_uri, .5))
-
-  def _verify_examples(self, output_uri: Text, expected_uri: Text):
-    self.assertTrue(
-        executor_verifier_utils.compare_file_sizes(output_uri,
-                                                   expected_uri, .5))
-
-  def _verify_model(self, output_uri: Text, expected_uri: Text):
-    self.assertTrue(
-        executor_verifier_utils.compare_model_file_sizes(output_uri,
-                                                         expected_uri, .5))
-
-  def _verify_anomalies(self, output_uri: Text, expected_uri: Text):
-    self.assertTrue(
-        executor_verifier_utils.compare_anomalies(output_uri,
-                                                  expected_uri))
-
-  def testStubbedTaxiPipelineBeam(self):
-    # Run pipeline with stub executors.
-    # ResolverNode is ignored because it doesn't have an executor that can be replaced with stub.
-    stubbed_component_ids = [
-        component.id
-        for component in self.taxi_pipeline.components
-        if not component.id.startswith('ResolverNode')
-    ]
-
-    stub_component_launcher.StubComponentLauncher.initialize(
-        test_data_dir=self._recorded_output_dir,
-        stubbed_component_ids=stubbed_component_ids,
-        stubbed_component_map={})
->>>>>>> cc0d6a66
 
     stub_pipeline_config = pipeline_config.PipelineConfig(
         supported_launcher_classes=[
@@ -154,19 +135,12 @@
       artifact_count = len(artifacts)
       executions = m.store.get_executions()
       execution_count = len(executions)
-<<<<<<< HEAD
       # Artifact count is greater by 3 due to extra artifacts produced by
       # Evaluator(blessing and evaluation), Trainer(model and model_run) and
       # Transform(example, graph, cache) minus Resolver which doesn't generate
       # new artifact.
       self.assertEqual(artifact_count, execution_count + 3)
-      self.assertLen(taxi_pipeline.components, execution_count)
-=======
-      # artifact count is greater by 2 due to two artifacts produced by both
-      # Evaluator(blessing and evaluation) and Trainer(model and model_run)
-      self.assertEqual(artifact_count, execution_count + 2)
       self.assertLen(self.taxi_pipeline.components, execution_count)
->>>>>>> cc0d6a66
 
       for execution in executions:
         component_id = execution.properties[
@@ -195,21 +169,25 @@
         self.taxi_pipeline.metadata_connection_config,
         self.taxi_pipeline.pipeline_info)
 
-    verifier_map = {'model': self._verify_model,
-                    'model_run': self._verify_model,
-                    'examples': self._verify_examples,
-                    'schema': self._verify_schema,
-                    'anomalies': self._verify_anomalies,
-                    'evaluation': self._verify_evaluation}
+    verifier_map = {
+        'model': self._verify_model,
+        'model_run': self._verify_model,
+        'examples': self._verify_examples,
+        'schema': self._verify_schema,
+        'anomalies': self._verify_anomalies,
+        'evaluation': self._verify_evaluation
+    }
 
     # List of components to verify. ResolverNode is ignored because it
     # doesn't have an executor.
-    verify_component_ids = [component.id
-                            for component in self.taxi_pipeline.components
-                            if not component.id.startswith('ResolverNode')]
+    verify_component_ids = [
+        component.id
+        for component in self.taxi_pipeline.components
+        if not component.id.startswith('ResolverNode')
+    ]
 
     for component_id in verify_component_ids:
-      logging.info("Verifying {}".format(component_id))
+      logging.info('Verifying %s', component_id)
       for key, artifact_dict in pipeline_outputs[component_id].items():
         for idx, artifact in artifact_dict.items():
           recorded_uri = os.path.join(self._recorded_output_dir, component_id,
@@ -217,5 +195,6 @@
           verifier_map.get(key, self._verify_file_path)(artifact.uri,
                                                         recorded_uri)
 
+
 if __name__ == '__main__':
   tf.test.main()