--- conflicted
+++ resolved
@@ -43,14 +43,11 @@
 *   Supported `Version` spec in input config for file based ExampleGen.
 *   Added custom config to Transform component and made it available to
     pre-processing fn.
-<<<<<<< HEAD
+*   Supported custom extractors in Evaluator.
 *   Enabled analyzer cache optimization in the Transform component with optional
     cache output (enabled by default) -- when constructing the component, 
     specify `cache_input_path` to use a cache output from a previous run and 
-    specify parameter `store_cache=False`  to disable cache output.
-=======
-*   Supported custom extractors in Evaluator.
->>>>>>> ac601296
+    specify parameter `store_cache=False` to disable cache output.
 
 ## Bug fixes and other changes
 *   Added Tuner component to Iris e2e example.
